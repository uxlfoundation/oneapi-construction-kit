--- conflicted
+++ resolved
@@ -174,36 +174,14 @@
 else()
   # We want a static library for linking with libOpenCL
   add_ca_library(vecz STATIC ${MODULES_LIBRARY_TYPE} ${COMMON_SRCS})
-<<<<<<< HEAD
-  if(NOT CA_NATIVE_CPU)
-    target_include_directories(vecz PUBLIC
-      "${LLVM_INCLUDE_DIRS}")
-  endif()
-  target_include_directories(vecz SYSTEM PUBLIC
-    ${CA_LLVM_INSTALL_DIR}/include)
-=======
->>>>>>> 79046584
 
   llvm_map_components_to_libnames(LLVM_LIBS
     support core analysis instcombine transformutils scalaropts ipo passes)
 endif()
 
-<<<<<<< HEAD
-if(CA_NATIVE_CPU)
-  target_include_directories(vecz
-    PUBLIC $<BUILD_INTERFACE:${VECZ_PUBLIC_INCLUDE_DIR}>
-    PRIVATE ${CMAKE_CURRENT_SOURCE_DIR}/../multi_llvm/include
-    PRIVATE $<BUILD_INTERFACE:${VECZ_PRIVATE_INCLUDE_DIR}>)
-else()
-  target_include_directories(vecz
-    PUBLIC ${VECZ_PUBLIC_INCLUDE_DIR}
-    PRIVATE ${VECZ_PRIVATE_INCLUDE_DIR})
-endif()
-=======
 target_include_directories(vecz
   PUBLIC $<BUILD_INTERFACE:${VECZ_PUBLIC_INCLUDE_DIR}>
   PRIVATE $<BUILD_INTERFACE:${VECZ_PRIVATE_INCLUDE_DIR}>)
->>>>>>> 79046584
 target_compile_options(vecz PRIVATE ${VECZ_COMPILE_OPTIONS})
 target_compile_definitions(vecz PRIVATE
   ${VECZ_COMPILE_DEFINITIONS})
