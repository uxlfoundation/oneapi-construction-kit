name: build opencl cts
description: build opencl cts

inputs:
  target:
    description: 'target architecture'

runs:
  using: "composite"
  steps:
    - name: calc vars
      id: calc_vars
      uses: ./.github/actions/calc_vars
      with:
        target: ${{ inputs.target }}

    - name: Install Ninja
      uses: llvm/actions/install-ninja@a1ea791b03c8e61f53a0e66f2f73db283aa0f01e # main branch
    
    - name: download icd artifact
      uses: actions/download-artifact@v4
      with:
        name: icd_${{inputs.target}}
        path: install_icd

    - name: download header artifact
      uses: actions/download-artifact@v4
      with:
        name: header_${{inputs.target}}
        path: install_headers

    - name: checkout test suite
      uses: actions/checkout@v4
      with:
        repository: KhronosGroup/OpenCL-CTS
        path: OpenCL-CTS

<<<<<<< HEAD
    - name: aarch64 set-up
=======
    - name: aarch64 set-up # TODO: update if/when qemu no longer used
>>>>>>> ad0d899f
      if: steps.calc_vars.outputs.arch == 'aarch64'
      shell: bash    
      run: |
        set -x
        sudo sed -i -e '/^deb /{h;s|deb |&[arch=amd64,i386] |p;g;s|deb http://[^ ]*|deb [arch=arm64,riscv64] http://ports.ubuntu.com/ubuntu-ports|p;d}' /etc/apt/sources.list
        sudo dpkg --add-architecture arm64
        sudo apt-get install --yes gcc-aarch64-linux-gnu g++-aarch64-linux-gnu
        sudo apt-get update
        if [[ "${{inputs.target}}" =~ .*aarch64.* ]] ; then
<<<<<<< HEAD
=======
          # TODO: Only needed for run - could be moved to corresponding run action
>>>>>>> ad0d899f
          echo QEMU INSTALL MATCH FOR ${{inputs.target}}
          sudo apt-get install --yes qemu-user
        fi

    - name: build opencl cts
      shell: bash
      env:
        CMAKE_TOOLCHAIN: "${{ steps.calc_vars.outputs.cmake_toolchain }}"
      run: |
        echo CMAKE_TOOLCHAIN is: $CMAKE_TOOLCHAIN
        # get spirv-as
        sudo apt-get update
        sudo apt-get install -y spirv-tools
        # apply patches
        pushd OpenCL-CTS
        git log -1
        git apply $GITHUB_WORKSPACE/.github/patches/OpenCL-CTS-0001-Patch-sub-group-testing.patch
        git apply $GITHUB_WORKSPACE/.github/patches/OpenCL-CTS-0002-Permit-building-for-unknown-architectures.patch
        popd
        # do build
        set -x
        cmake -G Ninja $CMAKE_TOOLCHAIN $GITHUB_WORKSPACE/OpenCL-CTS \
          -DCMAKE_BUILD_TYPE=Release \
          -DOPENCL_LIBRARIES=OpenCL \
          -DCL_INCLUDE_DIR=$GITHUB_WORKSPACE/install_headers/include \
          -DCL_LIB_DIR=$GITHUB_WORKSPACE/install_icd/lib
        ninja -v
        python3 $GITHUB_WORKSPACE/OpenCL-CTS/test_conformance/spirv_new/assemble_spirv.py -v \
          --source-dir $GITHUB_WORKSPACE/OpenCL-CTS/test_conformance/spirv_new/spirv_asm \
          --output-dir $GITHUB_WORKSPACE/test_conformance/spirv_bin

    - name: upload opencl cts artifacts
      uses: actions/upload-artifact@v4
      with:
        name: opencl_cts_${{inputs.target}}
        path: |
          test_conformance
          !test_conformance/**/.*
          !test_conformance/**/CMakeCache.txt
          !test_conformance/**/CMakeFiles
          !test_conformance/**/CMakeFiles/**
          !test_conformance/**/*.cmake
          !test_conformance/**/*.ninja
          !test_conformance/test_common
          !test_conformance/test_common/**
        retention-days: 1
<|MERGE_RESOLUTION|>--- conflicted
+++ resolved
@@ -35,11 +35,7 @@
         repository: KhronosGroup/OpenCL-CTS
         path: OpenCL-CTS
 
-<<<<<<< HEAD
-    - name: aarch64 set-up
-=======
     - name: aarch64 set-up # TODO: update if/when qemu no longer used
->>>>>>> ad0d899f
       if: steps.calc_vars.outputs.arch == 'aarch64'
       shell: bash    
       run: |
@@ -49,10 +45,7 @@
         sudo apt-get install --yes gcc-aarch64-linux-gnu g++-aarch64-linux-gnu
         sudo apt-get update
         if [[ "${{inputs.target}}" =~ .*aarch64.* ]] ; then
-<<<<<<< HEAD
-=======
           # TODO: Only needed for run - could be moved to corresponding run action
->>>>>>> ad0d899f
           echo QEMU INSTALL MATCH FOR ${{inputs.target}}
           sudo apt-get install --yes qemu-user
         fi
