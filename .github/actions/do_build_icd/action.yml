name: pull and build opencl icd loader
description: pull icd loader and build with a particular toolchain, uploading opencl header and icd artefacts

inputs:
  target:
    description: 'target architecture'

runs:
  using: "composite"
  steps:
    - name: calc vars
      id: calc_vars
      uses: ./.github/actions/calc_vars
      with:
        target: ${{ inputs.target }}  

    - name: Install Ninja
      uses: llvm/actions/install-ninja@a1ea791b03c8e61f53a0e66f2f73db283aa0f01e # main branch

<<<<<<< HEAD
    - name: aarch64 set-up
      if: steps.calc_vars.outputs.arch == 'aarch64'
      shell: bash
      run: |
        echo ARCH is: ${{ steps.calc_vars.outputs.arch }}
        set -x
        sudo apt-get update
        sudo apt-get install --yes gcc-aarch64-linux-gnu g++-aarch64-linux-gnu

    - name: riscv64 set-up
      if: steps.calc_vars.outputs.arch == 'riscv64'
      shell: bash
      run: |
        echo ARCH is: ${{ steps.calc_vars.outputs.arch }}
        set -x
        sudo apt-get update
        sudo apt-get install --yes gcc-riscv64-linux-gnu g++-riscv64-linux-gnu
=======
    - name: install cross tools
      if: steps.calc_vars.outputs.arch != 'x86_64'
      uses: ./.github/actions/do_install_ubuntu_cross_tools
      with:
        cross_arch: ${{ steps.calc_vars.outputs.arch }}
>>>>>>> ebfce3bc

    - name: clone headers
      uses: actions/checkout@v4
      with:
        repository: KhronosGroup/OpenCL-Headers
        path: headers

    - name: cmake headers
      shell: bash
      run: |
        set -x
        cmake headers -Bheaders/build_${{steps.calc_vars.outputs.arch}} \
         -DCMAKE_TOOLCHAIN_FILE=${{ steps.calc_vars.outputs.toolchain }} \
         -DCMAKE_INSTALL_PREFIX=$PWD/headers_install_${{steps.calc_vars.outputs.arch}} \
         -GNinja

    - name: ninja install headers
      shell: bash
      run:
        ninja -v -C headers/build_${{steps.calc_vars.outputs.arch}} install

    - name: upload header artifact
      uses: actions/upload-artifact@v4
      with:
        name: header_${{inputs.target}}
        path: headers_install_${{steps.calc_vars.outputs.arch}}
        retention-days: 1

    - name: clone icd 
      uses: actions/checkout@v4
      with:
        repository: KhronosGroup/OpenCL-ICD-Loader
        path: icd

    - name: icd cmake
      shell: bash
      run: |
        set -x
        cmake icd -B icd/build_${{steps.calc_vars.outputs.arch}} \
          -DCMAKE_TOOLCHAIN_FILE=${{ steps.calc_vars.outputs.toolchain }} \
          -DCMAKE_BUILD_TYPE=${{ inputs.build_type }} \
          -DCMAKE_INSTALL_PREFIX=$GITHUB_WORKSPACE/install_icd_${{steps.calc_vars.outputs.arch}} \
          -DOpenCLHeaders_DIR=$GITHUB_WORKSPACE/headers_install_${{steps.calc_vars.outputs.arch}}/share/cmake/OpenCLHeaders \
          -GNinja

    - name: icd build
      shell: bash
      run:
        ninja -v -C icd/build_${{steps.calc_vars.outputs.arch}} install

    - name: upload icd artifact
      uses: actions/upload-artifact@v4
      with:
        name: icd_${{inputs.target}}
        path: install_icd_${{steps.calc_vars.outputs.arch}}
        retention-days: 1
<|MERGE_RESOLUTION|>--- conflicted
+++ resolved
@@ -17,31 +17,11 @@
     - name: Install Ninja
       uses: llvm/actions/install-ninja@a1ea791b03c8e61f53a0e66f2f73db283aa0f01e # main branch
 
-<<<<<<< HEAD
-    - name: aarch64 set-up
-      if: steps.calc_vars.outputs.arch == 'aarch64'
-      shell: bash
-      run: |
-        echo ARCH is: ${{ steps.calc_vars.outputs.arch }}
-        set -x
-        sudo apt-get update
-        sudo apt-get install --yes gcc-aarch64-linux-gnu g++-aarch64-linux-gnu
-
-    - name: riscv64 set-up
-      if: steps.calc_vars.outputs.arch == 'riscv64'
-      shell: bash
-      run: |
-        echo ARCH is: ${{ steps.calc_vars.outputs.arch }}
-        set -x
-        sudo apt-get update
-        sudo apt-get install --yes gcc-riscv64-linux-gnu g++-riscv64-linux-gnu
-=======
     - name: install cross tools
       if: steps.calc_vars.outputs.arch != 'x86_64'
       uses: ./.github/actions/do_install_ubuntu_cross_tools
       with:
         cross_arch: ${{ steps.calc_vars.outputs.arch }}
->>>>>>> ebfce3bc
 
     - name: clone headers
       uses: actions/checkout@v4
