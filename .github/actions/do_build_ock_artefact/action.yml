--- conflicted
+++ resolved
@@ -36,11 +36,8 @@
           llvm_version: ${{ inputs.llvm_version }}
           llvm_build_type: RelAssert
           cross_arch: ${{ steps.calc_vars.outputs.arch == 'x86_64' && 'none' || steps.calc_vars.outputs.arch }}
-<<<<<<< HEAD
           vulkan_sdk_install: ${{ inputs.vulkan_sdk_install }}
-=======
           os: ${{ contains(inputs.target, 'windows') && 'windows' || 'ubuntu' }}
->>>>>>> e803f7e9
 
       - name: build ock x86
         if: steps.calc_vars.outputs.arch  == 'x86_64'
