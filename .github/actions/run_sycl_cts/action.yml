name: run sycl cts
description: run sycl cts

inputs:
  target:
    description: 'target architecture'

runs:
  using: "composite"
  steps:
    - name: calc vars
      id: calc_vars
      uses: ./.github/actions/calc_vars
      with:
        target: ${{ inputs.target }}

    - name: Install Ninja
      uses: llvm/actions/install-ninja@main

    - name: download ock artifact
      uses: actions/download-artifact@v4
      with:
        name: ock_${{inputs.target}}
        path: install_ock

    - name: download header artifact
      uses: actions/download-artifact@v4
      with:
        name: header_${{inputs.target}}
        path: install_headers

    - name: download SYCL-CTS artifact
      uses: actions/download-artifact@v4
      with:
        name: sycl_cts_${{inputs.target}}
        path: SYCL-CTS

    - name: unpackage SYCL-CTS artifacts  # package/unpackage avoids known 'permissions loss' issue
      shell: bash
      run: |
        cd SYCL-CTS
        tar xf sycl-cts.tar
        rm sycl-cts.tar

    - name: download dpc++ artifact
      uses: actions/download-artifact@v4
      with:
        name: dpcpp_${{inputs.target}}
        path: install_dpcpp

    - name: unpackage dpc++ artifacts  # package/unpackage avoids known 'permissions loss' issue
      shell: bash
      run: |
        cd install_dpcpp
        tar xf dpcpp.tar
        rm dpcpp.tar

    - name: run sycl cts
      shell: bash
      env:
        SYCL_CTS_TIMEOUT: '02:00:00'
        SYCL_CTS_FILTER: ''
      run: |
        set -x
        echo running sycl cts
        export LD_LIBRARY_PATH=$GITHUB_WORKSPACE/install_dpcpp/lib:$GITHUB_WORKSPACE/install_ock/lib
        export ONEAPI_DEVICE_SELECTOR=opencl:0
        export CTS_CSV_FILE=$GITHUB_WORKSPACE/.github/scripts/sycl-cts.csv
<<<<<<< HEAD
        export PREPEND_PATH=""
        if [[ "${{inputs.target}}" =~ .*aarch64.* ]] ; then
          PREPEND_PATH="--prepend_path 'qemu-aarch64 -L /usr/aarch64-linux-gnu'"
        elif [[ "${{inputs.target}}" =~ .*riscv64.* ]] ; then
          PREPEND_PATH="--prepend_path 'qemu-riscv64 -L /usr/riscv64-linux-gnu'"
        fi
        echo PREPEND_PATH SETTING: $PREPEND_PATH
        set -x
=======
        echo > expect_fail.csv
        # $CTS_FILTER ignores certain test, so is treated differently to temporary fails.
        [ -f .github/sycl_cts/expect_fail_all.csv ] && cat .github/sycl_cts/expect_fail_all.csv >> expect_fail.csv
        [ -f .github/sycl_cts/expect_fail_${{ inputs.target }}.csv ] && cat .github/sycl_cts/expect_fail_${{ inputs.target }}.csv >> expect_fail.csv
        cp expect_fail.csv disable.csv
        [ -f  "$SYCL_CTS_FILTER" ] && cat "$SYCL_CTS_FILTER" >> disable.csv 
>>>>>>> 6d99cc2c
        python3 $GITHUB_WORKSPACE/scripts/testing/run_cities.py \
          --color=always \
          --timeout $SYCL_CTS_TIMEOUT \
          $PREPEND_PATH \
          -p sycl_cts \
          -b SYCL-CTS/bin \
          -L SYCL-CTS/lib \
          -e OCL_ICD_FILENAMES=$GITHUB_WORKSPACE/install_ock/lib/libCL.so \
          -s $CTS_CSV_FILE \
          -l SYCL-CTS/cts.log -f SYCL-CTS/cts.fail \
          -r SYCL-CTS/cts.xml \
          -v \
          -i disable.csv || exitcode=$?
        export OCL_ICD_FILENAMES=$GITHUB_WORKSPACE/install_ock/lib/libCL.so
        $GITHUB_WORKSPACE/.github/scripts/create_sycl_cts_test_lists.sh $PREPEND_PATH SYCL-CTS $CTS_CSV_FILE csv.txt cts_all.txt
        # output a diff of the generated list csv.txt and cts_all.txt
        diff csv.txt cts_all.txt || echo "WARNING - Missing some tests from sycl cts file based on test_all --list-tests - see > above"
        exit $exitcode

    - name: run sycl cts expected fails
      shell: bash
      env:
        PREPEND_PATH: ''  # TODO: have qemu as input and set up this
        SYCL_CTS_TIMEOUT: '02:00:00'
      run: |
        echo running sycl cts
        export LD_LIBRARY_PATH=$GITHUB_WORKSPACE/install_dpcpp/lib:$GITHUB_WORKSPACE/install_ock/lib
        export ONEAPI_DEVICE_SELECTOR=opencl:0
        python3 $GITHUB_WORKSPACE/scripts/testing/run_cities.py \
          --color=always \
          --timeout $SYCL_CTS_TIMEOUT \
          $PREPEND_PATH \
          -p sycl_cts \
          -b SYCL-CTS/bin \
          -L SYCL-CTS/lib \
          -e OCL_ICD_FILENAMES=$GITHUB_WORKSPACE/install_ock/lib/libCL.so \
          -l SYCL-CTS/cts.log -f SYCL-CTS/cts.fail \
          -r SYCL-CTS/cts.xml \
          -s expect_fail.csv || echo failed as expected<|MERGE_RESOLUTION|>--- conflicted
+++ resolved
@@ -66,7 +66,6 @@
         export LD_LIBRARY_PATH=$GITHUB_WORKSPACE/install_dpcpp/lib:$GITHUB_WORKSPACE/install_ock/lib
         export ONEAPI_DEVICE_SELECTOR=opencl:0
         export CTS_CSV_FILE=$GITHUB_WORKSPACE/.github/scripts/sycl-cts.csv
-<<<<<<< HEAD
         export PREPEND_PATH=""
         if [[ "${{inputs.target}}" =~ .*aarch64.* ]] ; then
           PREPEND_PATH="--prepend_path 'qemu-aarch64 -L /usr/aarch64-linux-gnu'"
@@ -74,15 +73,13 @@
           PREPEND_PATH="--prepend_path 'qemu-riscv64 -L /usr/riscv64-linux-gnu'"
         fi
         echo PREPEND_PATH SETTING: $PREPEND_PATH
-        set -x
-=======
         echo > expect_fail.csv
         # $CTS_FILTER ignores certain test, so is treated differently to temporary fails.
         [ -f .github/sycl_cts/expect_fail_all.csv ] && cat .github/sycl_cts/expect_fail_all.csv >> expect_fail.csv
         [ -f .github/sycl_cts/expect_fail_${{ inputs.target }}.csv ] && cat .github/sycl_cts/expect_fail_${{ inputs.target }}.csv >> expect_fail.csv
         cp expect_fail.csv disable.csv
         [ -f  "$SYCL_CTS_FILTER" ] && cat "$SYCL_CTS_FILTER" >> disable.csv 
->>>>>>> 6d99cc2c
+        set -x
         python3 $GITHUB_WORKSPACE/scripts/testing/run_cities.py \
           --color=always \
           --timeout $SYCL_CTS_TIMEOUT \
