name: run sycl cts
description: run sycl cts

inputs:
  target:
    description: 'target architecture'

runs:
  using: "composite"
  steps:
    - name: calc vars
      id: calc_vars
      uses: ./.github/actions/calc_vars
      with:
        target: ${{ inputs.target }}

    - name: Install Ninja
      uses: llvm/actions/install-ninja@main

    - name: download ock artifact
      uses: actions/download-artifact@v4
      with:
        name: ock_${{inputs.target}}
        path: install_ock

    - name: download header artifact
      uses: actions/download-artifact@v4
      with:
        name: header_${{inputs.target}}
        path: install_headers

    - name: download SYCL-CTS artifact
      uses: actions/download-artifact@v4
      with:
        name: sycl_cts_${{inputs.target}}
        path: SYCL-CTS

    - name: unpackage SYCL-CTS artifacts  # package/unpackage avoids known 'permissions loss' issue
      shell: bash
      run: |
        cd SYCL-CTS
        tar xf sycl-cts.tar
        rm sycl-cts.tar

    - name: download dpc++ artifact
      uses: actions/download-artifact@v4
      with:
        name: dpcpp_${{inputs.target}}
        path: install_dpcpp

    - name: unpackage dpc++ artifacts  # package/unpackage avoids known 'permissions loss' issue
      shell: bash
      run: |
        cd install_dpcpp
        tar xf dpcpp.tar
        rm dpcpp.tar

    - name: run sycl cts
      shell: bash
      env:
        SYCL_CTS_TIMEOUT: '03:30:00'
        SYCL_CTS_FILTER: ''
      run: |
        echo running sycl cts
        export LD_LIBRARY_PATH=$GITHUB_WORKSPACE/install_dpcpp/lib:$GITHUB_WORKSPACE/install_ock/lib
        export ONEAPI_DEVICE_SELECTOR=opencl:0
<<<<<<< HEAD
        export CTS_CSV_FILE=$GITHUB_WORKSPACE/.github/scripts/sycl-cts.csv
        export PREPEND_PATH=""
        if [[ "${{inputs.target}}" =~ .*riscv64.* ]] ; then
          PREPEND_PATH="--prepend-path '/usr/bin/qemu-riscv64 -L /usr/riscv64-linux-gnu'"
        fi
        echo PREPEND_PATH SETTING: $PREPEND_PATH
=======
        export CTS_CSV_FILE=$GITHUB_WORKSPACE/scripts/testing/sycl-cts.csv
>>>>>>> 1b211a9d

        # $CTS_FILTER ignores certain test, so is treated differently to temporary fails.

        # Build override file, all is done first, then the target specific. The last file can overwrite prevous overrides.
        for csv in .github/sycl_cts/override_all.csv .github/sycl_cts/override_${{ inputs.target }}.csv
        do
           [ -f $csv ] && cat $csv
        done > override.csv

        echo OVERRIDE FILE:
        cat override.csv

        exitcode=0
        set -x
        RUN_CITIES="python3 $GITHUB_WORKSPACE/scripts/testing/run_cities.py \
          --color=always \
          --timeout $SYCL_CTS_TIMEOUT \
          $PREPEND_PATH \
          -p sycl_cts \
          -b SYCL-CTS/bin \
          -L SYCL-CTS/lib \
          -e OCL_ICD_FILENAMES=$GITHUB_WORKSPACE/install_ock/lib/libCL.so \
          -s $CTS_CSV_FILE \
          -l SYCL-CTS/cts.log -f SYCL-CTS/cts.fail \
          -r SYCL-CTS/cts.xml \
          -v \
          -o override.csv \
          $SYCL_CTS_FILTER"
        eval $RUN_CITIES || exitcode=$?
        set +x

        export OCL_ICD_FILENAMES=$GITHUB_WORKSPACE/install_ock/lib/libCL.so
        set -x
        RUN_LISTS="$GITHUB_WORKSPACE/.github/scripts/create_sycl_cts_test_lists.sh $PREPEND_PATH SYCL-CTS $CTS_CSV_FILE csv.txt cts_all.txt"
        eval $RUN_LISTS
        set +x
        # output a diff of the generated list csv.txt and cts_all.txt
        diff csv.txt cts_all.txt || echo "WARNING - Missing some tests from sycl cts file based on test_all --list-tests - see > above"
        exit $exitcode<|MERGE_RESOLUTION|>--- conflicted
+++ resolved
@@ -64,16 +64,12 @@
         echo running sycl cts
         export LD_LIBRARY_PATH=$GITHUB_WORKSPACE/install_dpcpp/lib:$GITHUB_WORKSPACE/install_ock/lib
         export ONEAPI_DEVICE_SELECTOR=opencl:0
-<<<<<<< HEAD
-        export CTS_CSV_FILE=$GITHUB_WORKSPACE/.github/scripts/sycl-cts.csv
+        export CTS_CSV_FILE=$GITHUB_WORKSPACE/scripts/testing/sycl-cts.csv
         export PREPEND_PATH=""
         if [[ "${{inputs.target}}" =~ .*riscv64.* ]] ; then
           PREPEND_PATH="--prepend-path '/usr/bin/qemu-riscv64 -L /usr/riscv64-linux-gnu'"
         fi
         echo PREPEND_PATH SETTING: $PREPEND_PATH
-=======
-        export CTS_CSV_FILE=$GITHUB_WORKSPACE/scripts/testing/sycl-cts.csv
->>>>>>> 1b211a9d
 
         # $CTS_FILTER ignores certain test, so is treated differently to temporary fails.
 
