--- conflicted
+++ resolved
@@ -96,42 +96,6 @@
         run:
           ninja -C build_offline check-ock-UnitCL
 
-<<<<<<< HEAD
-  # build and run riscv m1, execute UnitCL and lit tests
-  run_riscv_m1:
-    #if: contains(inputs.target_list, 'host_refsi_linux')
-    if: false
-
-    runs-on: ubuntu-22.04
-    container:
-      image: ghcr.io/uxlfoundation/ock_ubuntu_22.04-x86-64:latest
-      volumes:
-        - ${{github.workspace}}:${{github.workspace}}
-    steps:
-      - name: Checkout repo
-        uses: actions/checkout@v4
-
-      # installs tools, ninja, installs llvm and sets up sccahe
-      - name: setup-ubuntu
-        uses:  ./.github/actions/setup_build
-        with:
-          llvm_version: ${{ inputs.llvm_previous }}
-          llvm_source: ${{ inputs.llvm_source}}
-          github_token: ${{ secrets.GITHUB_TOKEN }}
-
-      - name: build riscv M1
-        uses: ./.github/actions/do_build_pr/run_riscv_m1
-
-      - name: run riscv M1 lit
-        run:
-          ninja -C build check-ock-all-lit
-
-      - name: run riscv M1 UnitCL tests
-        run:
-          ninja -C build check-ock-UnitCL
-
-=======
->>>>>>> bab9d074
   # build and run clang-tidy
   run_clang_tidy_changes:
     #if: contains(inputs.target_list, 'host_x86_64_linux')
@@ -463,21 +427,38 @@
     - name: build ock
       uses: ./.github/actions/do_build_pr/run_ubuntu_gcc_x86_64_refsi_tutorial
 
-<<<<<<< HEAD
+ # Based on: mr-run-ubuntu-gcc-x86_64-refsi-tutorial-start:
+  run-ubuntu-gcc-x86_64-refsi-tutorial-start:
+    if: contains(inputs.target_list, 'host_refsi_linux')
+    runs-on: ubuntu-22.04
+    container:
+      image: ghcr.io/uxlfoundation/ock_ubuntu_22.04-x86-64:latest
+      volumes:
+        - ${{github.workspace}}:${{github.workspace}}
+    timeout-minutes: 60
+    steps:
+    - name: Checkout repo
+      uses: actions/checkout@v4
+    - name: setup-ubuntu
+      uses: ./.github/actions/setup_build
+      with:
+        llvm_version: ${{ inputs.llvm_current }}
+        llvm_source: ${{ inputs.llvm_source}}
+        github_token: ${{ secrets.GITHUB_TOKEN }}
+    - name: build ock
+      uses: ./.github/actions/do_build_pr/run_ubuntu_gcc_x86_64_refsi_tutorial
+      with:
+        setup_new_target_params: ''
+        tutorial_point: start
+        
  # Based on: mr-ubuntu-build-ock-in-tree-llvm
   run-ubuntu-build-ock-in-tree-llvm:
     if: contains(inputs.target_list, 'host_x86_64_linux')
-=======
- # Based on: mr-run-ubuntu-gcc-x86_64-refsi-tutorial-start:
-  run-ubuntu-gcc-x86_64-refsi-tutorial-start:
-    if: contains(inputs.target_list, 'host_refsi_linux')
->>>>>>> bab9d074
-    runs-on: ubuntu-22.04
-    container:
-      image: ghcr.io/uxlfoundation/ock_ubuntu_22.04-x86-64:latest
-      volumes:
-        - ${{github.workspace}}:${{github.workspace}}
-<<<<<<< HEAD
+    runs-on: ubuntu-22.04
+    container:
+      image: ghcr.io/uxlfoundation/ock_ubuntu_22.04-x86-64:latest
+      volumes:
+        - ${{github.workspace}}:${{github.workspace}}
     steps:
     - name: Checkout repo
       uses: actions/checkout@v4
@@ -485,19 +466,10 @@
     # installs tools, ninja, installs llvm and sets up sccahe
     - name: setup-ubuntu
       uses:  ./.github/actions/setup_build
-=======
-    timeout-minutes: 60
-    steps:
-    - name: Checkout repo
-      uses: actions/checkout@v4
-    - name: setup-ubuntu
-      uses: ./.github/actions/setup_build
->>>>>>> bab9d074
-      with:
-        llvm_version: ${{ inputs.llvm_current }}
-        llvm_source: ${{ inputs.llvm_source}}
-        github_token: ${{ secrets.GITHUB_TOKEN }}
-<<<<<<< HEAD
+      with:
+        llvm_version: ${{ inputs.llvm_current }}
+        llvm_source: ${{ inputs.llvm_source}}
+        github_token: ${{ secrets.GITHUB_TOKEN }}
     - name: Checkout llvm-project
       uses: actions/checkout@v4
       with:
@@ -599,11 +571,4 @@
           llvm_version: ${{ inputs.llvm_current }}
           os: windows
           llvm_source: ${{ inputs.llvm_source }}
-          github_token: ${{ secrets.GITHUB_TOKEN }}
-=======
-    - name: build ock
-      uses: ./.github/actions/do_build_pr/run_ubuntu_gcc_x86_64_refsi_tutorial
-      with:
-        setup_new_target_params: ''
-        tutorial_point: start
->>>>>>> bab9d074
+          github_token: ${{ secrets.GITHUB_TOKEN }}