--- conflicted
+++ resolved
@@ -18,19 +18,13 @@
     if: github.repository == 'uxlfoundation/oneapi-construction-kit' || github.event_name != 'schedule'
     uses: ./.github/workflows/planned_testing.yml
     with:
-<<<<<<< HEAD
       # TODO: restore
 #      target_list: '["host_x86_64_linux", "host_aarch64_linux", "host_riscv64_linux", "host_i686_linux", "host_refsi_linux", "host_x86_64_windows" ]'
       target_list: '["host_x86_64_linux"]'
       ock: true
       test_tornado: false
       test_sycl_cts: true
-      # true
-=======
-      target_list: '["host_x86_64_linux", "host_aarch64_linux", "host_riscv64_linux", "host_i686_linux", "host_refsi_linux", "host_x86_64_windows" ]'
-      test_tornado: true
-      test_opencl_cts: true
->>>>>>> e7f2d575
+      test_opencl_cts: false
       # Have a pull request setting which can be used to test the flow as best as possible
       # in a reasonable time
       pull_request: ${{ github.event_name == 'pull_request' }}