--- conflicted
+++ resolved
@@ -1,26 +1,6 @@
 name: CodeQL
 
 on:
-<<<<<<< HEAD
-  push:
-    branches:
-      - main
-  #pull_request:
-  #  branches:
-  #    - main
-  #  paths:
-  #    - 'source/**'
-  #    - 'clik/**'
-  #    - 'modules/**'
-  #    - 'examples/**'
-  #    - 'cmake/**'
-  #    - 'hal/**'
-  #    - '.github/actions/do_build_ock/**'
-  #    - '.github/actions/setup_build/**'
-  #    - '.github/workflows/codeql.yml'
-  #    - 'CMakeLists.txt'
-=======
->>>>>>> 0b692d83
   schedule:
     - cron: '19 9 * * 3'
 
