--- conflicted
+++ resolved
@@ -30,14 +30,9 @@
       native_cpu: false
       test_tornado: false
       # test_sycl_cts: true
-<<<<<<< HEAD
+      test_sycl_e2e: false
       test_opencl_cts: false
       run_internal: false
-=======
-      # test_sycl_e2e: true      
-      # test_opencl_cts: true
-      # run_internal: true
->>>>>>> 9469f5e6
       # run_external: true
       build_llvm: false
 
