--- conflicted
+++ resolved
@@ -23,20 +23,7 @@
   cancel-in-progress: true
 
 jobs:
-<<<<<<< HEAD
-  run-with-pull:
-    name: Call PR testing on pull request
-    if: ${{ github.event_name == 'pull_request' }}
-    uses: ./.github/workflows/run_pr_tests.yml
-    with:
-      update_cache: false
-      is_pull_request: true
-
-  # Could have multiple here
-  run-with-cron:
-=======
   run-prs:
->>>>>>> e53677aa
     name: Call PR testing on schedule
     if: ${{ (github.event_name == 'schedule' && github.repository == 'uxlfoundation/oneapi-construction-kit') || github.event_name == 'pull_request' }}
     uses: ./.github/workflows/run_pr_tests.yml
