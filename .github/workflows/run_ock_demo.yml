--- conflicted
+++ resolved
@@ -61,17 +61,10 @@
       #     tar -xzf sycl_linux.tar.gz -C linux_nightly_release
       - name: Get Intel OneAPI BaseToolkit
         run: |
-<<<<<<< HEAD
           wget https://registrationcenter-download.intel.com/akdlm/IRC_NAS/163da6e4-56eb-4948-aba3-debcec61c064/l_BaseKit_p_2024.0.1.46.sh
           export TERMINFO=/usr/lib/terminfo
           sh $(pwd)/l_BaseKit_p_2024.0.1.46.sh -a --silent --eula accept --action install --components 'intel.oneapi.lin.dpcpp-cpp-compiler':'intel.oneapi.lin.dpcpp-ct'
-=======
-          # Update the nightly release from intel/llvm from 2024-01-30 to daily once
-          # everything has stablised
-          wget "https://github.com/intel/llvm/releases/download/nightly-2024-01-30/sycl_linux.tar.gz"
-          mkdir linux_nightly_release
-          tar -xzf sycl_linux.tar.gz -C linux_nightly_release
->>>>>>> 384c2fc9
+
 
       - name: Test RSICV examples
         run: |
@@ -103,12 +96,9 @@
 
 
           mkdir ock_example_tests
-<<<<<<< HEAD
 #          cmake -GNinja -Bock_example_tests -DCMAKE_CXX_COMPILER=$(pwd)/linux_nightly_release/bin/clang++ -DCMAKE_C_COMPILER=$(pwd)/linux_nightly_release/bin/clang -DOpenCL_LIBRARY=$(pwd)/install/lib/libCL.so -DOpenCL_INCLUDE_DIR=$(pwd)/linux_nightly_release/include/sycl $(pwd)/examples/applications
           cmake -GNinja -Bock_example_tests -DCMAKE_CXX_COMPILER=/home/runner/intel/oneapi/compiler/2024.0/bin/compiler/clang++ -DCMAKE_C_COMPILER=/home/runner/intel/oneapi/compiler/2024.0/bin/compiler/clang -DOpenCL_LIBRARY=$(pwd)/install/lib/libCL.so -DOpenCL_INCLUDE_DIR=/home/runner/intel/oneapi/compiler/2024.0/include/sycl $(pwd)/examples/applications
-=======
-          cmake -GNinja -Bock_example_tests -DCMAKE_CXX_COMPILER=$(pwd)/linux_nightly_release/bin/clang++ -DCMAKE_C_COMPILER=$(pwd)/linux_nightly_release/bin/clang -DOpenCL_LIBRARY=$(pwd)/install/lib/libCL.so -DOpenCL_INCLUDE_DIR=$(pwd)/linux_nightly_release/include/sycl $(pwd)/examples/applications
->>>>>>> 384c2fc9
+
           ninja -C ock_example_tests
 
           # Run tests
