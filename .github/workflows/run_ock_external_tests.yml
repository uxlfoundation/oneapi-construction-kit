# Simple workflow for running external tests
name: Run external tests
on:
  workflow_call:
    inputs:
      ock:
        required: false
        type: boolean
        description: 'Enable ock artefact building'
        default: true
      native_cpu:
        required: false
        type: boolean
        description: 'Enable native cpu testing'        
        default: false
      test_tornado:
        required: false
        type: boolean
        description: 'Enable testing tornado'
        default: true
      test_remote_hal:
        required: false
        type: boolean
        description: 'Enable testing remote_hal'
        default: true
      test_sanitizers:
        required: false
        type: boolean
        description: 'Enable testing sanitizers'
        default: true
      test_sycl_cts:
        required: false
        type: boolean
        description: 'Enable testing sycl-cts'
        default: true
      test_sycl_e2e:
        required: false
        type: boolean
        description: 'Enable testing sycl-e2e'
        default: true
      test_opencl_cts:
        required: false
        type: boolean
        description: 'Enable testing opencl-cts'
        default: true
      target_list:
        required: false
        description: 'List of enabled targets'
        type: string
      llvm_version:
        required: false
        type: string
        description: 'llvm major version (e.g 19,20, main) - to be used for llvm specific fails'
        default: 19
      llvm_branch:
        required: false
        type: string
        description: 'The actual llvm branch to check out e.g. release/19.x'
        default: 'release/19.x'
      download_ock_artefact:
        required: false
        type: string
        description: 'download ock artefact rather than building, of form <target>=id;<target2=id2>.'
        default: ''
      download_dpcpp_artefact:
        required: false
        type: string
        description: 'download dpcpp from previous artefact run e.g. host_x86_64_linux=12915462445;host_aarch64_linux=12915462445'
        default: ''
      download_sycl_cts_artefact:
        required: false
        type: string
        description: 'download sycl cts from previous artefact run e.g. host_x86_64_linux=12915462445;host_aarch64_linux=12915462445'
        default: ''
      llvm_source:
        required: false
        type: string
        description: 'method of sourcing llvm (install, cache or run-id)'
        default: 'cache'
      save_cache:
        required: false
        type: boolean
        description: 'save any caches required during building of any artefacts (usually on main only)'
        default: false
     
permissions:
  packages: read

jobs:

  # Calculate some useful variables that can be used through the workflow
  # Currently this can be used to exclude all but certain targets in matrices
  workflow_vars:
    runs-on: ubuntu-22.04
    outputs:
      matrix_only_linux_x86_64_aarch64_riscv64: ${{ steps.vars.outputs.matrix_only_linux_x86_64_aarch64_riscv64 }}
      matrix_only_linux_x86_64_aarch64:         ${{ steps.vars.outputs.matrix_only_linux_x86_64_aarch64 }}
      matrix_only_linux_x86_64:                 ${{ steps.vars.outputs.matrix_only_linux_x86_64 }}
      matrix_only_linux_aarch64:                ${{ steps.vars.outputs.matrix_only_linux_aarch64 }}
      matrix_only_linux_riscv64:                ${{ steps.vars.outputs.matrix_only_linux_riscv64 }}
    steps:
    - id: vars
      # TODO: If we expand on this, come up with a more programmatical way of doing only certain targets.
      # These variables are for excluding certain targets from the total list, which is why just including
      # certain targets involves a long list of excludes
      run: |
        echo matrix_only_linux_x86_64_aarch64_riscv64="[ \
           {\"target\": \"host_arm_linux\"}, \
           {\"target\": \"refsi_riscv64_linux\"}, \
           {\"target\": \"host_i686_linux\"}, \
           {\"target\": \"host_x86_64_windows\"}]" >> $GITHUB_OUTPUT
        echo matrix_only_linux_x86_64_aarch64="[ \
           {\"target\": \"host_arm_linux\"}, \
           {\"target\": \"host_riscv64_linux\"}, \
           {\"target\": \"refsi_riscv64_linux\"}, \
           {\"target\": \"host_i686_linux\"}, \
           {\"target\": \"host_x86_64_windows\"}]" >> $GITHUB_OUTPUT
        echo matrix_only_linux_x86_64="[ \
           {\"target\": \"host_aarch64_linux\"}, \
           {\"target\": \"host_riscv64_linux\"}, \
           {\"target\": \"host_arm_linux\"}, \
           {\"target\": \"refsi_riscv64_linux\"}, \
           {\"target\": \"host_i686_linux\"}, \
           {\"target\": \"host_x86_64_windows\"}]" >> $GITHUB_OUTPUT
        echo matrix_only_linux_aarch64="[ \
           {\"target\": \"host_x86_64_linux\"}, \
           {\"target\": \"host_riscv64_linux\"}, \
           {\"target\": \"host_arm_linux\"}, \
           {\"target\": \"refsi_riscv64_linux\"}, \
           {\"target\": \"host_i686_linux\"}, \
           {\"target\": \"host_x86_64_windows\"}]" >> $GITHUB_OUTPUT
        echo matrix_only_linux_riscv64="[ \
           {\"target\": \"host_x86_64_linux\"}, \
           {\"target\": \"host_aarch64_linux\"}, \
           {\"target\": \"host_arm_linux\"}, \
           {\"target\": \"refsi_riscv64_linux\"}, \
           {\"target\": \"host_i686_linux\"}, \
           {\"target\": \"host_x86_64_windows\"}]" >> $GITHUB_OUTPUT
        cat $GITHUB_OUTPUT    

  create_ock_artefacts_windows:
    needs: [workflow_vars]
    # Currently there is only one windows target so we don't bother with the
    # matrix, just check if it's enabled
    runs-on: windows-2025
    if: inputs.ock && contains(inputs.target_list, 'host_x86_64_windows')
    steps:
      - name: Checkout repo
        uses: actions/checkout@v4
      # Todo: move to a common place e.g. setup_build
      - name: Setup Windows llvm base
        uses: llvm/actions/setup-windows@main
        with:
          arch: amd64
      - name: build ock artefact
        uses: ./.github/actions/do_build_ock_artefact
        with:
          target: host_x86_64_windows
          llvm_version: ${{ inputs.llvm_version }}
          llvm_source: ${{ inputs.llvm_source }}


  create_ock_artefacts_ubuntu:
    needs: [workflow_vars]
    strategy:
      fail-fast: false  # let all matrix jobs complete
      matrix:
        target: ${{ fromJson(inputs.target_list) }}
        exclude: ${{ fromJson(needs.workflow_vars.outputs.matrix_only_linux_x86_64_aarch64_riscv64) }}

    # risc-v needs ubuntu 24.04 so we get the latest qemu as well as how we
    # build llvm. Otherwise we choose ubuntu-22.04 (use a container for both for consistency).
    runs-on: ${{ contains(matrix.target, 'host_aarch64') && 'ubuntu-22.04-arm' || (contains(matrix.target, 'host_riscv64') && 'ubuntu-24.04' || 'ubuntu-22.04') }}
    container:
      image: ${{  contains(matrix.target, 'host_riscv')   && 'ghcr.io/uxlfoundation/ock_ubuntu_24.04-x86-64:latest'
             || ( contains(matrix.target, 'host_aarch64') && 'ghcr.io/uxlfoundation/ock_ubuntu_22.04-aarch64:latest'
             ||                                              'ghcr.io/uxlfoundation/ock_ubuntu_22.04-x86-64:latest' ) }}
      volumes:
        - ${{github.workspace}}:${{github.workspace}}
    if: inputs.ock && contains(inputs.target_list, 'linux')
    steps:
      - name: Checkout repo
        uses: actions/checkout@v4
      - uses: ./.github/actions/setup_gh
        with:
          os: ${{ contains( matrix.target, 'windows') && 'windows' || 'ubuntu' }}
          token: ${{ secrets.GITHUB_TOKEN }}
      - name: build ock artefact
        uses: ./.github/actions/do_build_ock_artefact
        with:
          target: ${{ matrix.target }}
          llvm_version: ${{ inputs.llvm_version }}
          download_ock_artefact: ${{ inputs.download_ock_artefact }}
          llvm_source: ${{ inputs.llvm_source }}

  build_icd:
    if: inputs.ock && ( inputs.test_tornado || inputs.test_opencl_cts || inputs.test_sycl_cts || inputs.test_sycl_e2e) && contains(inputs.target_list, 'linux')
    needs: [workflow_vars]
    strategy:
      fail-fast: false  # let all matrix jobs complete
      matrix:
        target: ${{ fromJson(inputs.target_list) }}
        exclude: ${{ fromJson(needs.workflow_vars.outputs.matrix_only_linux_x86_64_aarch64_riscv64) }}

    runs-on: ${{ contains(matrix.target, 'host_aarch64') && 'ubuntu-22.04-arm' || (contains(matrix.target, 'host_riscv64') && 'ubuntu-24.04' || 'ubuntu-22.04') }}
    container:
      image: ${{  contains(matrix.target, 'host_riscv')   && 'ghcr.io/uxlfoundation/ock_ubuntu_24.04-x86-64:latest'
             || ( contains(matrix.target, 'host_aarch64') && 'ghcr.io/uxlfoundation/ock_ubuntu_22.04-aarch64:latest'
             ||                                              'ghcr.io/uxlfoundation/ock_ubuntu_22.04-x86-64:latest' ) }}
      volumes:
        - ${{github.workspace}}:${{github.workspace}}
    steps:
      - name: clone ock platform
        uses: actions/checkout@v4
        with:
          sparse-checkout: |
            platform
            .github
      - name : build and upload icd ${{matrix.target}}
        uses: ./.github/actions/do_build_icd
        with:
          target: ${{matrix.target}}

  build_run_sanitizers:
    if: inputs.test_sanitizers
    needs: [ workflow_vars ]
    strategy:
      fail-fast: false  # let all matrix jobs complete
      matrix:
        san_type: [ 'tsan', 'aubsan' ]
        # sanitizer jobs are long-running in their original format and close to the
        # default job timeout value. Splitting into part1/part2 trims c.45 mins from
        # total matrix run time across all jobs.
        part_id: [ 'part1', 'part2' ]
    runs-on: 'ubuntu-22.04'
    container:
      image: 'ghcr.io/uxlfoundation/ock_ubuntu_22.04-x86-64:latest'
      volumes:
        - ${{github.workspace}}:${{github.workspace}}
    steps:
      - name: Checkout repo
        uses: actions/checkout@v4
      - name: setup-ubuntu
        uses: ./.github/actions/setup_build
        with:
          llvm_version: ${{ inputs.llvm_version }}
          llvm_source: ${{ inputs.llvm_source}}
          github_token: ${{ secrets.GITHUB_TOKEN }}
      - name : build run sanitizers
        uses: ./.github/actions/do_build_run_sanitizers
        with:
          san_type: ${{ matrix.san_type }}
          part_id: ${{ matrix.part_id }}
          llvm_branch: ${{ inputs.llvm_branch }}

  build_run_remote_hal:
    if: inputs.test_remote_hal
    needs: [ workflow_vars ]
    runs-on: 'ubuntu-24.04'
    container:
      image: 'ghcr.io/uxlfoundation/ock_ubuntu_24.04-x86-64:latest'
      volumes:
        - ${{github.workspace}}:${{github.workspace}}
    steps:
      - name: Checkout repo
        uses: actions/checkout@v4
      - name: setup-ubuntu
        uses: ./.github/actions/setup_build
        with:
          llvm_version: ${{ inputs.llvm_version }}
          llvm_source: ${{ inputs.llvm_source}}
          github_token: ${{ secrets.GITHUB_TOKEN }}
      - name : build run remote_hal
        uses: ./.github/actions/do_build_run_remote_hal

  # Currently only builds and runs on x86_64 linux
  build_run_tornado:
    if: inputs.test_tornado
    needs: [ workflow_vars, build_icd, create_ock_artefacts_ubuntu ]
    strategy:
      fail-fast: false  # let all matrix jobs complete
      matrix:
        target: ${{ fromJson(inputs.target_list) }}
        exclude: ${{ fromJson(needs.workflow_vars.outputs.matrix_only_linux_x86_64_aarch64) }}

    runs-on: ${{ matrix.target == 'host_x86_64_linux' && 'ubuntu-22.04' || 'ubuntu-22.04-arm' }}
    steps:
      - name: clone ock platform
        uses: actions/checkout@v4
        with:
          sparse-checkout: |
            platform
            .github
      # TODO: Consider separating out tornado build and run in the future
      - name : build and upload tornado
        uses: ./.github/actions/do_build_tornado
        with:
          target: ${{ matrix.target }}
      - name : run tornado
        uses: ./.github/actions/run_tornado
        with:
          target: ${{ matrix.target }}

  build_run_opencl_cts_x86_64_aarch64:
    if: inputs.test_opencl_cts && (contains(inputs.target_list, 'host_x86_64_linux') || contains(inputs.target_list, 'host_aarch64_linux'))
    needs: [ workflow_vars, build_icd, create_ock_artefacts_ubuntu ]
    strategy:
      fail-fast: false  # let all matrix jobs complete
      matrix:
        target: ${{ fromJson(inputs.target_list) }}
        exclude: ${{ fromJson(needs.workflow_vars.outputs.matrix_only_linux_x86_64_aarch64) }}

    runs-on: ${{ contains(matrix.target, 'host_aarch64') && 'ubuntu-22.04-arm' || 'ubuntu-22.04' }}
    container:
      image: ${{  contains(matrix.target, 'host_riscv')   && 'ghcr.io/uxlfoundation/ock_ubuntu_24.04-x86-64:latest'
             || ( contains(matrix.target, 'host_aarch64') && 'ghcr.io/uxlfoundation/ock_ubuntu_22.04-aarch64:latest'
             ||                                              'ghcr.io/uxlfoundation/ock_ubuntu_22.04-x86-64:latest' ) }}
      volumes:
        - ${{github.workspace}}:${{github.workspace}}
    steps:
      - name: clone ock
        uses: actions/checkout@v4
        with:
          # scripts: for run_cities.py
          # source: for CTS filter.csv files
          # platform: for toolchain files
          sparse-checkout: |
            scripts
            source
            platform
            .github
      # TODO: Consider separating out opencl_cts build and run in the future
      - name : build and upload opencl_cts
        uses: ./.github/actions/do_build_opencl_cts
        with:
          target: ${{ matrix.target }}
      - name : run opencl_cts
        uses: ./.github/actions/run_opencl_cts
        with:
          target: ${{ matrix.target }}
          llvm_version: ${{ inputs.llvm_version }}

  build_opencl_cts_riscv64:
<<<<<<< HEAD
    if: inputs.test_opencl_cts && contains(inputs.target_list, 'host_riscv64_linux')
=======
    if: inputs.test_opencl_cts && (contains(inputs.target_list, 'host_riscv64_linux'))
>>>>>>> df335ab6
    needs: [ workflow_vars, build_icd, create_ock_artefacts_ubuntu ]
    runs-on: 'ubuntu-24.04'
    container:
      image: 'ghcr.io/uxlfoundation/ock_ubuntu_24.04-x86-64:latest'
      volumes:
        - ${{github.workspace}}:${{github.workspace}}
    steps:
      - name: clone ock
        uses: actions/checkout@v4
        with:
          # scripts: for run_cities.py
          # source: for CTS filter.csv files
          # platform: for toolchain files
          # .github for actions
          sparse-checkout: |
            scripts
            source
            platform
            .github
      - name : build and upload opencl_cts
        uses: ./.github/actions/do_build_opencl_cts
        with:
          target: host_riscv64_linux

  run_opencl_cts_riscv64:
<<<<<<< HEAD
    if: inputs.test_opencl_cts && contains(inputs.target_list, 'host_riscv64_linux')
=======
    if: inputs.test_opencl_cts && (contains(inputs.target_list, 'host_riscv64_linux'))
>>>>>>> df335ab6
    needs: [ workflow_vars, build_icd, create_ock_artefacts_ubuntu, build_opencl_cts_riscv64 ]
    runs-on: 'ubuntu-24.04'
    strategy:
      fail-fast: false  # let all matrix jobs complete
      matrix:
        split_index: [ 0, 1 ]
    container:
      image: 'ghcr.io/uxlfoundation/ock_ubuntu_24.04-x86-64:latest'
      volumes:
        - ${{github.workspace}}:${{github.workspace}}
    steps:
      - name: clone ock
        uses: actions/checkout@v4
        with:
          # scripts: for run_cities.py
          # source: for CTS filter.csv files
          # platform: for toolchain files
          # .github for actions          
          sparse-checkout: |
            scripts
            source
            platform
            .github
      - name : run opencl_cts
        uses: ./.github/actions/run_opencl_cts
        with:
          target: host_riscv64_linux
          llvm_version: ${{ inputs.llvm_version }}
          split_index: ${{ matrix.split_index }}

  build_dpcpp_native_x86_64:
    needs: [workflow_vars]
    runs-on: 'ubuntu-22.04'
    container:
      image: 'ghcr.io/uxlfoundation/ock_ubuntu_22.04-x86-64:latest'
      volumes:
        - ${{github.workspace}}:${{github.workspace}}

    if: (inputs.test_sycl_cts || inputs.test_sycl_e2e) && ( contains(inputs.target_list, 'host_x86_64_linux') || contains(inputs.target_list, 'host_riscv64_linux') )
    steps:
      - name: Checkout repo
        uses: actions/checkout@v4
      - name: set up gh
        uses: ./.github/actions/setup_gh
        with:
          os: 'ubuntu'
          token: ${{ secrets.GITHUB_TOKEN }}
      - name: build dpc++ artefact
        uses: ./.github/actions/do_build_dpcpp
        with:
          target: host_x86_64_linux
          download_dpcpp_artefact: ${{ inputs.download_dpcpp_artefact }}
          save_cache: ${{ inputs.save_cache }}

  build_dpcpp_native_aarch64:
    needs: [workflow_vars]
    runs-on: 'ubuntu-22.04-arm'
    container:
      image: 'ghcr.io/uxlfoundation/ock_ubuntu_22.04-aarch64:latest'
      volumes:
        - ${{github.workspace}}:${{github.workspace}}

    if: (inputs.test_sycl_cts || inputs.test_sycl_e2e) && contains(inputs.target_list, 'host_aarch64_linux')
    steps:
      - name: Checkout repo
        uses: actions/checkout@v4
      - name: set up gh
        uses: ./.github/actions/setup_gh
        with:
          os: 'ubuntu'
          token: ${{ secrets.GITHUB_TOKEN }}
      - name: build dpc++ artefact
        uses: ./.github/actions/do_build_dpcpp
        with:
          target: host_aarch64_linux
          download_dpcpp_artefact: ${{ inputs.download_dpcpp_artefact }}
          save_cache: ${{ inputs.save_cache }}

  build_dpcpp_riscv64:
    needs: [workflow_vars, build_dpcpp_native_x86_64]  # cross builds need pre-built native artefact
    strategy:
      fail-fast: false  # let all matrix jobs complete
      matrix:
        target: ${{ fromJson(inputs.target_list) }}
        exclude: ${{ fromJson(needs.workflow_vars.outputs.matrix_only_linux_riscv64) }}

    runs-on: ubuntu-24.04
    container:
      image: 'ghcr.io/uxlfoundation/ock_ubuntu_24.04-x86-64:latest'
      volumes:
        - ${{github.workspace}}:${{github.workspace}}

    if: (inputs.test_sycl_cts || inputs.test_sycl_e2e) && contains(inputs.target_list, 'host_riscv64_linux')
    steps:
      - name: Checkout repo
        uses: actions/checkout@v4
      - name: set up gh
        uses: ./.github/actions/setup_gh
        with:
          os: ${{ contains( matrix.target, 'windows') && 'windows' || 'ubuntu' }}
          token: ${{ secrets.GITHUB_TOKEN }}
      - name: build dpc++ artefact
        uses: ./.github/actions/do_build_dpcpp
        with:
          target: ${{ matrix.target }}
          download_dpcpp_artefact: ${{ inputs.download_dpcpp_artefact }}
          save_cache: ${{ inputs.save_cache }}

  build_sycl_cts_x86_64_opencl:
    needs: [workflow_vars, build_icd, build_dpcpp_native_x86_64]
    strategy:
      fail-fast: false  # let all matrix jobs complete
      matrix:
        subset: [ 'A', 'B', 'C' ]
    runs-on: 'ubuntu-24.04'
    container:
      image: 'ghcr.io/uxlfoundation/ock_ubuntu_22.04-x86-64:latest'
      volumes:
        - ${{github.workspace}}:${{github.workspace}}

    if: inputs.test_sycl_cts && inputs.ock && contains(inputs.target_list, 'host_x86_64_linux')
    steps:
      - name: Checkout repo
        uses: actions/checkout@v4
      - name: set up gh
        uses: ./.github/actions/setup_gh
        with:
          os: 'ubuntu'
          token: ${{ secrets.GITHUB_TOKEN }}
      - name: build sycl cts artefact
        uses: ./.github/actions/do_build_sycl_cts
        with:
          target: host_x86_64_linux
          subset: ${{ matrix.subset }}
          download_sycl_cts_artefact: ${{ inputs.download_sycl_cts_artefact }}
          sycl_device: opencl

  build_sycl_cts_x86_64_opencl_combine:
    needs: [build_sycl_cts_x86_64_opencl]
    runs-on: 'ubuntu-latest'

    if: inputs.test_sycl_cts && inputs.ock && contains(inputs.target_list, 'host_x86_64_linux')
    steps:
      - name: Checkout repo
        uses: actions/checkout@v4
      # download sycl cts build subset artefacts, combine, upload
      - name: combine SYCL-CTS build artifacts
        uses: ./.github/actions/combine_sycl_cts_artifacts
        with:
          target: host_x86_64_linux
          path: tests_dir
          sycl_device: opencl

  build_sycl_cts_x86_64_native_cpu:
    needs: [workflow_vars, build_dpcpp_native_x86_64]
    strategy:
      fail-fast: false  # let all matrix jobs complete
      matrix:
        subset: [ 'A', 'B', 'C' ]
    runs-on: 'ubuntu-24.04'
    container:
      image: 'ghcr.io/uxlfoundation/ock_ubuntu_22.04-x86-64:latest'
      volumes:
        - ${{github.workspace}}:${{github.workspace}}

    if: inputs.test_sycl_cts && inputs.native_cpu && contains(inputs.target_list, 'host_x86_64_linux')
    steps:
      - name: Checkout repo
        uses: actions/checkout@v4
      - name: set up gh
        uses: ./.github/actions/setup_gh
        with:
          os: 'ubuntu'
          token: ${{ secrets.GITHUB_TOKEN }}
      - name: build sycl cts artefact
        uses: ./.github/actions/do_build_sycl_cts
        with:
          target: host_x86_64_linux
          subset: ${{ matrix.subset }}
          download_sycl_cts_artefact: ${{ inputs.download_sycl_cts_artefact }}
          sycl_device: native_cpu

  build_sycl_cts_x86_64_native_cpu_combine:
    needs: [build_sycl_cts_x86_64_native_cpu]
    runs-on: 'ubuntu-latest'

    if: inputs.test_sycl_cts && inputs.native_cpu && contains(inputs.target_list, 'host_x86_64_linux')
    steps:
      - name: Checkout repo
        uses: actions/checkout@v4
      # download sycl cts build subset artefacts, combine, upload
      - name: combine SYCL-CTS build artifacts
        uses: ./.github/actions/combine_sycl_cts_artifacts
        with:
          target: host_x86_64_linux
          path: tests_dir
          sycl_device: native_cpu

  build_sycl_cts_aarch64_opencl:
    needs: [workflow_vars, build_icd, build_dpcpp_native_aarch64]
    strategy:
      fail-fast: false  # let all matrix jobs complete
      matrix:
        subset: [ 'A', 'B', 'C' ]
    runs-on: 'ubuntu-22.04-arm'
    container:
      image: 'ghcr.io/uxlfoundation/ock_ubuntu_22.04-aarch64:latest'
      volumes:
        - ${{github.workspace}}:${{github.workspace}}

    if: inputs.test_sycl_cts && inputs.ock && contains(inputs.target_list, 'host_aarch64_linux')
    steps:
      - name: Checkout repo
        uses: actions/checkout@v4
      - name: set up gh
        uses: ./.github/actions/setup_gh
        with:
          os: 'ubuntu'
          token: ${{ secrets.GITHUB_TOKEN }}
      - name: build sycl cts artefact
        uses: ./.github/actions/do_build_sycl_cts
        with:
          target: host_aarch64_linux
          subset: ${{ matrix.subset }}
          download_sycl_cts_artefact: ${{ inputs.download_sycl_cts_artefact }}
          sycl_device: opencl

  build_sycl_cts_aarch64_opencl_combine:
    needs: [build_sycl_cts_aarch64_opencl]
    runs-on: 'ubuntu-latest'

    if: inputs.test_sycl_cts && inputs.ock && contains(inputs.target_list, 'host_aarch64_linux')
    steps:
      - name: Checkout repo
        uses: actions/checkout@v4
      # download sycl cts build subset artefacts, combine, upload
      - name: combine SYCL-CTS build artifacts
        uses: ./.github/actions/combine_sycl_cts_artifacts
        with:
          target: host_aarch64_linux
          path: tests_dir
          sycl_device: opencl

  build_sycl_cts_aarch64_native_cpu:
    needs: [workflow_vars, build_dpcpp_native_aarch64]
    strategy:
      fail-fast: false  # let all matrix jobs complete
      matrix:
        subset: [ 'A', 'B', 'C' ]
    runs-on: 'ubuntu-22.04-arm'
    container:
      image: 'ghcr.io/uxlfoundation/ock_ubuntu_22.04-aarch64:latest'
      volumes:
        - ${{github.workspace}}:${{github.workspace}}

    if: inputs.test_sycl_cts && inputs.native_cpu && contains(inputs.target_list, 'host_aarch64_linux')
    steps:
      - name: Checkout repo
        uses: actions/checkout@v4
      - name: set up gh
        uses: ./.github/actions/setup_gh
        with:
          os: 'ubuntu'
          token: ${{ secrets.GITHUB_TOKEN }}
      - name: build sycl cts artefact
        uses: ./.github/actions/do_build_sycl_cts
        with:
          target: host_aarch64_linux
          subset: ${{ matrix.subset }}
          download_sycl_cts_artefact: ${{ inputs.download_sycl_cts_artefact }}
          sycl_device: native_cpu

  build_sycl_cts_aarch64_native_cpu_combine:
    needs: [build_sycl_cts_aarch64_native_cpu]
    runs-on: 'ubuntu-latest'

    if: inputs.test_sycl_cts && inputs.native_cpu && contains(inputs.target_list, 'host_aarch64_linux')
    steps:
      - name: Checkout repo
        uses: actions/checkout@v4
      # download sycl cts build subset artefacts, combine, upload
      - name: combine SYCL-CTS build artifacts
        uses: ./.github/actions/combine_sycl_cts_artifacts
        with:
          target: host_aarch64_linux
          path: tests_dir
          sycl_device: native_cpu

  build_sycl_cts_riscv64_opencl:
    needs: [workflow_vars, build_icd, build_dpcpp_native_x86_64, build_dpcpp_riscv64]
    strategy:
      fail-fast: false  # let all matrix jobs complete
      matrix:
        subset: [ 'A', 'B', 'C' ]
    runs-on: 'ubuntu-24.04'
    container:
      image: 'ghcr.io/uxlfoundation/ock_ubuntu_24.04-x86-64:latest'
      volumes:
        - ${{github.workspace}}:${{github.workspace}}

    if: inputs.test_sycl_cts && inputs.ock && contains(inputs.target_list, 'host_riscv64_linux')
    steps:
      - name: Checkout repo
        uses: actions/checkout@v4
      - name: set up gh
        uses: ./.github/actions/setup_gh
        with:
          os: 'ubuntu'
          token: ${{ secrets.GITHUB_TOKEN }}
      - name: build sycl cts artefact
        uses: ./.github/actions/do_build_sycl_cts
        with:
          target: host_riscv64_linux
          subset: ${{ matrix.subset }}
          download_sycl_cts_artefact: ${{ inputs.download_sycl_cts_artefact }}
          sycl_device: opencl

  build_sycl_cts_riscv64_opencl_combine:
    needs: [build_sycl_cts_riscv64_opencl]
    runs-on: 'ubuntu-latest'

    if: inputs.test_sycl_cts && inputs.ock && contains(inputs.target_list, 'host_riscv64_linux')
    steps:
      - name: Checkout repo
        uses: actions/checkout@v4
      # download sycl cts build subset artefacts, combine, upload
      - name: combine SYCL-CTS build artifacts
        uses: ./.github/actions/combine_sycl_cts_artifacts
        with:
          target: host_riscv64_linux
          path: tests_dir
          sycl_device: opencl

  build_sycl_cts_riscv64_native_cpu:
    needs: [workflow_vars, build_dpcpp_native_x86_64, build_dpcpp_riscv64]
    strategy:
      fail-fast: false  # let all matrix jobs complete
      matrix:
        subset: [ 'A', 'B', 'C' ]
    runs-on: 'ubuntu-24.04'
    container:
      image: 'ghcr.io/uxlfoundation/ock_ubuntu_24.04-x86-64:latest'
      volumes:
        - ${{github.workspace}}:${{github.workspace}}

    if: inputs.test_sycl_cts && inputs.native_cpu && contains(inputs.target_list, 'host_riscv64_linux')
    steps:
      - name: Checkout repo
        uses: actions/checkout@v4
      - name: set up gh
        uses: ./.github/actions/setup_gh
        with:
          os: 'ubuntu'
          token: ${{ secrets.GITHUB_TOKEN }}
      - name: build sycl cts artefact
        uses: ./.github/actions/do_build_sycl_cts
        with:
          target: host_riscv64_linux
          subset: ${{ matrix.subset }}
          download_sycl_cts_artefact: ${{ inputs.download_sycl_cts_artefact }}
          sycl_device: native_cpu

  build_sycl_cts_riscv64_native_cpu_combine:
    needs: [build_sycl_cts_riscv64_native_cpu]
    runs-on: 'ubuntu-latest'

    if: inputs.test_sycl_cts && inputs.native_cpu && contains(inputs.target_list, 'host_riscv64_linux')
    steps:
      - name: Checkout repo
        uses: actions/checkout@v4
      # download sycl cts build subset artefacts, combine, upload
      - name: combine SYCL-CTS build artifacts
        uses: ./.github/actions/combine_sycl_cts_artifacts
        with:
          target: host_riscv64_linux
          path: tests_dir
          sycl_device: native_cpu

  run_sycl_cts_x86_64_opencl:
    needs: [workflow_vars, create_ock_artefacts_ubuntu, build_dpcpp_native_x86_64, build_sycl_cts_x86_64_opencl_combine]
    runs-on: 'ubuntu-22.04'
    container:
      image: 'ghcr.io/uxlfoundation/ock_ubuntu_22.04-x86-64:latest'
      volumes:
        - ${{github.workspace}}:${{github.workspace}}

    if: inputs.test_sycl_cts && inputs.ock && contains(inputs.target_list, 'host_x86_64_linux')
    steps:
      - name: Checkout repo
        uses: actions/checkout@v4
      - name: run sycl cts
        uses: ./.github/actions/run_sycl_cts
        with:
          target: host_x86_64_linux
          sycl_device: opencl
          llvm_version: ${{ inputs.llvm_version }}

  run_sycl_cts_x86_64_native_cpu:
    needs: [workflow_vars, build_dpcpp_native_x86_64, build_sycl_cts_x86_64_native_cpu_combine]
    runs-on: 'ubuntu-22.04'
    container:
      image: 'ghcr.io/uxlfoundation/ock_ubuntu_22.04-x86-64:latest'
      volumes:
        - ${{github.workspace}}:${{github.workspace}}

    if: inputs.test_sycl_cts && inputs.native_cpu && contains(inputs.target_list, 'host_x86_64_linux')
    steps:
      - name: Checkout repo
        uses: actions/checkout@v4
      - name: run sycl cts
        uses: ./.github/actions/run_sycl_cts
        with:
          target: host_x86_64_linux
          sycl_device: native_cpu
          llvm_version: ${{ inputs.llvm_version }}          

  run_sycl_cts_aarch64_opencl:
    needs: [workflow_vars, create_ock_artefacts_ubuntu, build_dpcpp_native_aarch64, build_sycl_cts_aarch64_opencl_combine]
    runs-on: 'ubuntu-22.04-arm'
    container:
      image: 'ghcr.io/uxlfoundation/ock_ubuntu_22.04-aarch64:latest'
      volumes:
        - ${{github.workspace}}:${{github.workspace}}

    if: inputs.test_sycl_cts && inputs.ock && contains(inputs.target_list, 'host_aarch64_linux')
    steps:
      - name: Checkout repo
        uses: actions/checkout@v4
      - name: run sycl cts
        uses: ./.github/actions/run_sycl_cts
        with:
          target: host_aarch64_linux
          sycl_device: opencl
          llvm_version: ${{ inputs.llvm_version }}

  run_sycl_cts_aarch64_native_cpu:
    needs: [workflow_vars, build_dpcpp_native_aarch64, build_sycl_cts_aarch64_native_cpu_combine]
    runs-on: 'ubuntu-22.04-arm'
    container:
      image: 'ghcr.io/uxlfoundation/ock_ubuntu_22.04-aarch64:latest'
      volumes:
        - ${{github.workspace}}:${{github.workspace}}

    if: inputs.test_sycl_cts && inputs.native_cpu && contains(inputs.target_list, 'host_aarch64_linux')
    steps:
      - name: Checkout repo
        uses: actions/checkout@v4
      - name: run sycl cts
        uses: ./.github/actions/run_sycl_cts
        with:
          target: host_aarch64_linux
          sycl_device: native_cpu
          llvm_version: ${{ inputs.llvm_version }}

  run_sycl_cts_riscv64_opencl:
    needs: [workflow_vars, create_ock_artefacts_ubuntu, build_dpcpp_native_x86_64, build_dpcpp_riscv64, build_sycl_cts_riscv64_opencl_combine]
    runs-on: 'ubuntu-24.04'
    strategy:
      fail-fast: false  # let all matrix jobs complete
      matrix:
        split_index: [ 0, 1 ]
    container:
      image: 'ghcr.io/uxlfoundation/ock_ubuntu_24.04-x86-64:latest'
      volumes:
        - ${{github.workspace}}:${{github.workspace}}

    if: inputs.test_sycl_cts && inputs.ock && contains(inputs.target_list, 'host_riscv64_linux')
    steps:
      - name: Checkout repo
        uses: actions/checkout@v4
      - name: run sycl cts
        uses: ./.github/actions/run_sycl_cts
        with:
          target: host_riscv64_linux
          sycl_device: opencl
          llvm_version: ${{ inputs.llvm_version }}
          split_index: ${{ matrix.split_index }}

  run_sycl_cts_riscv64_native_cpu:
    needs: [workflow_vars, build_dpcpp_native_x86_64, build_dpcpp_riscv64, build_sycl_cts_riscv64_native_cpu_combine]
    runs-on: 'ubuntu-24.04'
    container:
      image: 'ghcr.io/uxlfoundation/ock_ubuntu_24.04-x86-64:latest'
      volumes:
        - ${{github.workspace}}:${{github.workspace}}

    if: inputs.test_sycl_cts && inputs.native_cpu && contains(inputs.target_list, 'host_riscv64_linux')
    steps:
      - name: Checkout repo
        uses: actions/checkout@v4
      - name: run sycl cts
        uses: ./.github/actions/run_sycl_cts
        with:
          target: host_riscv64_linux
          sycl_device: native_cpu
          llvm_version: ${{ inputs.llvm_version }}

  run_sycl_e2e_x86_64_native_cpu:
    needs: [workflow_vars, build_dpcpp_native_x86_64]
    runs-on: 'ubuntu-22.04'
    container:
      image: 'ghcr.io/uxlfoundation/ock_ubuntu_22.04-x86-64:latest'
      volumes:
        - ${{github.workspace}}:${{github.workspace}}

    if: inputs.test_sycl_e2e && inputs.native_cpu && contains(inputs.target_list, 'host_x86_64_linux')
    steps:
      - name: Checkout repo
        uses: actions/checkout@v4
      - name: build e2e
        uses: ./.github/actions/do_build_run_sycl_e2e
        with:
          target: host_x86_64_linux
          sycl_device: native_cpu

  run_sycl_e2e_x86_64_opencl:
    needs: [workflow_vars, build_dpcpp_native_x86_64]
    runs-on: 'ubuntu-22.04'
    container:
      image: 'ghcr.io/uxlfoundation/ock_ubuntu_22.04-x86-64:latest'
      volumes:
        - ${{github.workspace}}:${{github.workspace}}

    if: inputs.test_sycl_e2e && inputs.ock && contains(inputs.target_list, 'host_x86_64_linux')
    steps:
      - name: Checkout repo
        uses: actions/checkout@v4
      - name: build e2e
        uses: ./.github/actions/do_build_run_sycl_e2e
        with:
          target: host_x86_64_linux
          sycl_device: opencl

  run_sycl_e2e_aarch64_native_cpu:
    needs: [workflow_vars, build_dpcpp_native_aarch64]
    runs-on: 'ubuntu-22.04-arm'
    container:
      image: 'ghcr.io/uxlfoundation/ock_ubuntu_22.04-aarch64:latest'
      volumes:
        - ${{github.workspace}}:${{github.workspace}}

    if: inputs.test_sycl_e2e && inputs.native_cpu && contains(inputs.target_list, 'host_aarch64_linux')
    steps:
      - name: Checkout repo
        uses: actions/checkout@v4
      - name: build e2e
        uses: ./.github/actions/do_build_run_sycl_e2e
        with:
          target: host_aarch64_linux
          sycl_device: native_cpu

  run_sycl_e2e_aarch64_opencl:
    needs: [workflow_vars, build_dpcpp_native_aarch64]
    runs-on: 'ubuntu-22.04-arm'
    container:
      image: 'ghcr.io/uxlfoundation/ock_ubuntu_22.04-aarch64:latest'
      volumes:
        - ${{github.workspace}}:${{github.workspace}}

    if: inputs.test_sycl_e2e && inputs.ock && contains(inputs.target_list, 'host_aarch64_linux')
    steps:
      - name: Checkout repo
        uses: actions/checkout@v4
      - name: build e2e
        uses: ./.github/actions/do_build_run_sycl_e2e
        with:
          target: host_aarch64_linux
          sycl_device: opencl<|MERGE_RESOLUTION|>--- conflicted
+++ resolved
@@ -341,11 +341,7 @@
           llvm_version: ${{ inputs.llvm_version }}
 
   build_opencl_cts_riscv64:
-<<<<<<< HEAD
-    if: inputs.test_opencl_cts && contains(inputs.target_list, 'host_riscv64_linux')
-=======
     if: inputs.test_opencl_cts && (contains(inputs.target_list, 'host_riscv64_linux'))
->>>>>>> df335ab6
     needs: [ workflow_vars, build_icd, create_ock_artefacts_ubuntu ]
     runs-on: 'ubuntu-24.04'
     container:
@@ -371,11 +367,7 @@
           target: host_riscv64_linux
 
   run_opencl_cts_riscv64:
-<<<<<<< HEAD
-    if: inputs.test_opencl_cts && contains(inputs.target_list, 'host_riscv64_linux')
-=======
     if: inputs.test_opencl_cts && (contains(inputs.target_list, 'host_riscv64_linux'))
->>>>>>> df335ab6
     needs: [ workflow_vars, build_icd, create_ock_artefacts_ubuntu, build_opencl_cts_riscv64 ]
     runs-on: 'ubuntu-24.04'
     strategy:
