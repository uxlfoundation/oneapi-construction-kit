--- conflicted
+++ resolved
@@ -63,12 +63,6 @@
       # These variables are for excluding certain targets from the total list, which is why just including
       # certain targets involves a long list of excludes
       run: |
-<<<<<<< HEAD
-        echo matrix_only_linux_x86_64_aarch64_riscv64="[ {\"target\": \"host_arm_linux\"}, {\"target\": \"host_refsi_linux\"}, {\"target\": \"host_i686_linux\"}, {\"target\": \"host_x86_64_windows\"}]" >> $GITHUB_OUTPUT
-        echo matrix_only_linux_x86_64_riscv64="[ {\"target\": \"host_aarch64_linux\"}, {\"target\": \"host_arm_linux\"}, {\"target\": \"host_refsi_linux\"}, {\"target\": \"host_i686_linux\"}, {\"target\": \"host_x86_64_windows\"}]" >> $GITHUB_OUTPUT
-        echo matrix_only_linux_x86_64="[ {\"target\": \"host_aarch64_linux\"}, {\"target\": \"host_riscv64_linux\"}, {\"target\": \"host_arm_linux\"}, {\"target\": \"host_refsi_linux\"}, {\"target\": \"host_i686_linux\"}, {\"target\": \"host_x86_64_windows\"}]" >> $GITHUB_OUTPUT
-        echo matrix_only_linux_riscv64="[ {\"target\": \"host_aarch64_linux\"}, {\"target\": \"host_x86_64_linux\"}, {\"target\": \"host_arm_linux\"}, {\"target\": \"host_refsi_linux\"}, {\"target\": \"host_i686_linux\"}, {\"target\": \"host_x86_64_windows\"}]" >> $GITHUB_OUTPUT
-=======
         echo matrix_only_linux_x86_64_aarch64_riscv64="[ \
            {\"target\": \"host_arm_linux\"}, \
            {\"target\": \"host_refsi_linux\"}, \
@@ -81,7 +75,20 @@
            {\"target\": \"host_refsi_linux\"}, \
            {\"target\": \"host_i686_linux\"}, \
            {\"target\": \"host_x86_64_windows\"}]" >> $GITHUB_OUTPUT
->>>>>>> 8b3beaac
+        echo matrix_only_linux_x86_64="[ \
+           {\"target\": \"host_aarch64_linux\"}, \
+           {\"target\": \"host_riscv64_linux\"}, \
+           {\"target\": \"host_arm_linux\"}, \
+           {\"target\": \"host_refsi_linux\"}, \
+           {\"target\": \"host_i686_linux\"}, \
+           {\"target\": \"host_x86_64_windows\"}]" >> $GITHUB_OUTPUT
+        echo matrix_only_linux_riscv64="[ \
+           {\"target\": \"host_aarch64_linux\"}, \
+           {\"target\": \"host_x86_64_linux\"}, \
+           {\"target\": \"host_arm_linux\"}, \
+           {\"target\": \"host_refsi_linux\"}, \
+           {\"target\": \"host_i686_linux\"}, \
+           {\"target\": \"host_x86_64_windows\"}]" >> $GITHUB_OUTPUT
         cat $GITHUB_OUTPUT    
 
   create_ock_artefacts_windows:
@@ -306,7 +313,44 @@
     runs-on: cp-ubuntu-24.04
     #runs-on: ${{ contains(matrix.target, 'host_aarch64') && 'cp-graviton' || 'cp-ubuntu-24.04' }}
     container:
-<<<<<<< HEAD
+      #image: 'ghcr.io/uxlfoundation/ock_ubuntu_22.04-x86-64:latest'
+      image: ${{  contains(matrix.target, 'host_riscv')   && 'ghcr.io/uxlfoundation/ock_ubuntu_24.04-x86-64:latest'
+             || 'ghcr.io/uxlfoundation/ock_ubuntu_22.04-x86-64:latest' }}
+      #image: ${{  contains(matrix.target, 'host_riscv')   && 'ghcr.io/uxlfoundation/ock_ubuntu_24.04-x86-64:latest'
+      #       || ( contains(matrix.target, 'host_aarch64') && 'ghcr.io/uxlfoundation/ock_ubuntu_22.04-aarch64:latest'
+      #       || 'ghcr.io/uxlfoundation/ock_ubuntu_22.04-x86-64:latest' ) }}
+      volumes:
+        - ${{github.workspace}}:${{github.workspace}}
+
+    if : inputs.test_sycl_cts
+    steps:
+      - name: Checkout repo
+        uses: actions/checkout@v4
+      - name: set up gh
+        uses: ./.github/actions/setup_gh
+        with:
+          os: ${{ contains( matrix.target, 'windows') && 'windows' || 'ubuntu' }}
+          token: ${{ secrets.GITHUB_TOKEN }}
+      - name: build sycl cts artefact
+        uses: ./.github/actions/do_build_sycl_cts
+        with:
+          target: ${{ matrix.target }}
+          download_sycl_cts_artefact: ${{ matrix.target }}=13307893313
+
+  run_sycl_cts:
+    needs: [workflow_vars, create_ock_artefacts_ubuntu, build_dpcpp_native, build_dpcpp_cross , build_sycl_cts]
+    strategy:
+      fail-fast: false  # let all matrix jobs complete  ALAN TODO: for now
+      matrix:
+        target: ${{ fromJson(inputs.target_list) }}
+        ## TODO: For now just linux x86_64
+        #exclude: ${{ fromJson(needs.workflow_vars.outputs.matrix_only_linux_x86_64) }}
+        exclude: ${{ fromJson(needs.workflow_vars.outputs.matrix_only_linux_x86_64_riscv64) }}
+
+    #runs-on: 'ubuntu-22.04'
+    runs-on: cp-ubuntu-24.04
+    #runs-on: ${{ contains(matrix.target, 'host_aarch64') && 'cp-graviton' || 'cp-ubuntu-24.04' }}
+    container:
       #image: 'ghcr.io/uxlfoundation/ock_ubuntu_22.04:latest'
       # ALAN TODO: point at uxl registry when ready
       image: ${{  contains(matrix.target, 'host_riscv')   && 'ghcr.io/alan-forbes-cp/ock_ubuntu_24.04-x86-64:latest'
@@ -314,48 +358,6 @@
       #image: ${{  contains(matrix.target, 'host_riscv')   && 'ghcr.io/alan-forbes-cp/ock_ubuntu_24.04-x86-64:latest'
       #       || ( contains(matrix.target, 'host_aarch64') && 'ghcr.io/alan-forbes-cp/ock_ubuntu_22.04-aarch64:latest'
       #       || 'ghcr.io/alan-forbes-cp/ock_ubuntu_22.04-x86-64:latest' ) }}
-=======
-      image: 'ghcr.io/uxlfoundation/ock_ubuntu_22.04-x86-64:latest'
->>>>>>> 8b3beaac
-      volumes:
-        - ${{github.workspace}}:${{github.workspace}}
-
-    if : inputs.test_sycl_cts
-    steps:
-      - name: Checkout repo
-        uses: actions/checkout@v4
-      - name: set up gh
-        uses: ./.github/actions/setup_gh
-        with:
-          os: ${{ contains( matrix.target, 'windows') && 'windows' || 'ubuntu' }}
-          token: ${{ secrets.GITHUB_TOKEN }}
-      - name: build sycl cts artefact
-        uses: ./.github/actions/do_build_sycl_cts
-        with:
-          target: ${{ matrix.target }}
-          download_sycl_cts_artefact: ${{ matrix.target }}=13307893313
-
-  run_sycl_cts:
-    needs: [workflow_vars, create_ock_artefacts_ubuntu, build_dpcpp_native, build_dpcpp_cross , build_sycl_cts]
-    strategy:
-      fail-fast: false  # let all matrix jobs complete  ALAN TODO: for now
-      matrix:
-        target: ${{ fromJson(inputs.target_list) }}
-        ## TODO: For now just linux x86_64
-        #exclude: ${{ fromJson(needs.workflow_vars.outputs.matrix_only_linux_x86_64) }}
-        exclude: ${{ fromJson(needs.workflow_vars.outputs.matrix_only_linux_x86_64_riscv64) }}
-
-    #runs-on: 'ubuntu-22.04'
-    runs-on: cp-ubuntu-24.04
-    #runs-on: ${{ contains(matrix.target, 'host_aarch64') && 'cp-graviton' || 'cp-ubuntu-24.04' }}
-    container:
-      #image: 'ghcr.io/uxlfoundation/ock_ubuntu_22.04:latest'
-      # ALAN TODO: point at uxl registry when ready
-      image: ${{  contains(matrix.target, 'host_riscv')   && 'ghcr.io/alan-forbes-cp/ock_ubuntu_24.04-x86-64:latest'
-             || 'ghcr.io/alan-forbes-cp/ock_ubuntu_22.04-x86-64:latest' }}
-      #image: ${{  contains(matrix.target, 'host_riscv')   && 'ghcr.io/alan-forbes-cp/ock_ubuntu_24.04-x86-64:latest'
-      #       || ( contains(matrix.target, 'host_aarch64') && 'ghcr.io/alan-forbes-cp/ock_ubuntu_22.04-aarch64:latest'
-      #       || 'ghcr.io/alan-forbes-cp/ock_ubuntu_22.04-x86-64:latest' ) }}
       volumes:
         - ${{github.workspace}}:${{github.workspace}}
     if : inputs.test_sycl_cts
