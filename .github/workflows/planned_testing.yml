--- conflicted
+++ resolved
@@ -10,19 +10,15 @@
       test_tornado:
         required: false
         type: boolean
-<<<<<<< HEAD
         default: true
       test_sycl_cts:
         required: false
         type: boolean
         default: true
-=======
-        default: true        
       test_opencl_cts:
         required: false
         type: boolean
-        default: true        
->>>>>>> e7f2d575
+        default: true  
       target_list:
         required: false
         type: string
@@ -77,12 +73,7 @@
           llvm_version: ${{ inputs.llvm_version }}
 
   build_icd:
-<<<<<<< HEAD
-    # Will also be required for opencl
-    if: inputs.test_tornado || inputs.test_sycl_cts
-=======
-    if: inputs.test_tornado || inputs.test_opencl_cts
->>>>>>> e7f2d575
+    if: inputs.test_tornado || inputs.test_opencl_cts || inputs.test_sycl_cts
     needs: [workflow_vars]
     strategy:
       matrix:
@@ -131,70 +122,15 @@
         with:
           target: ${{ matrix.target }}
 
-<<<<<<< HEAD
-  build_dpcpp_native_host:
-    needs: [workflow_vars]
-=======
   # Currently only builds and runs (default: quick) on x86_64 linux
   build_run_opencl_cts:
     if: inputs.test_opencl_cts
     needs: [ workflow_vars, build_icd, create_ock_artefacts ]
->>>>>>> e7f2d575
-    strategy:
-      matrix:
-        target: ${{ fromJson(inputs.target_list) }}
-        exclude: ${{ fromJson(needs.workflow_vars.outputs.matrix_only_linux_x86_64) }}
-
-<<<<<<< HEAD
-    runs-on: ${{ contains(matrix.target, 'windows') && 'windows-2019' || 'ubuntu-22.04'  }}
-    if : inputs.test_sycl_cts
-    steps:
-      - name: Checkout repo
-        uses: actions/checkout@v4
-      - name: build dpc++ artefact
-        uses: ./.github/actions/do_build_dpcpp
-        with:
-          target: ${{ matrix.target }}
-          # TODO: Finalise archive/download/build functionailtY
-          #build: false
-          build: true
-
-  build_sycl_cts:
-    needs: [workflow_vars, build_icd, build_dpcpp_native_host]
-    strategy:
-      matrix:
-        target: ${{ fromJson(inputs.target_list) }}
-        # TODO: For now just linux x86_64
-        exclude: ${{ fromJson(needs.workflow_vars.outputs.matrix_only_linux_x86_64) }}
-
-    runs-on: 'ubuntu-22.04'
-    if : inputs.test_sycl_cts
-    steps:
-      - name: Checkout repo
-        uses: actions/checkout@v4
-      - name: build dpc++ artefact
-        uses: ./.github/actions/do_build_sycl_cts
-        with:
-          target: ${{ matrix.target }}
-
-  run_sycl_cts:
-    needs: [workflow_vars, create_ock_artefacts, build_dpcpp_native_host, build_sycl_cts]
-    strategy:
-      matrix:
-        target: ${{ fromJson(inputs.target_list) }}
-        # TODO: For now just linux x86_64
-        exclude: ${{ fromJson(needs.workflow_vars.outputs.matrix_only_linux_x86_64) }}
-
-    runs-on: 'ubuntu-22.04'
-    if : inputs.test_sycl_cts
-    steps:
-      - name: Checkout repo
-        uses: actions/checkout@v4
-      - name: build dpc++ artefact
-        uses: ./.github/actions/run_sycl_cts
-        with:
-          target: ${{ matrix.target }}
-=======
+    strategy:
+      matrix:
+        target: ${{ fromJson(inputs.target_list) }}
+        exclude: ${{ fromJson(needs.workflow_vars.outputs.matrix_only_linux_x86_64) }}
+
     # TODO: host-x86_64-linux only - expand for other targets
     runs-on: ubuntu-22.04
     steps:
@@ -216,4 +152,59 @@
         uses: ./.github/actions/run_opencl_cts
         with:
           target: ${{ matrix.target }}
->>>>>>> e7f2d575
+
+  build_dpcpp_native_host:
+    needs: [workflow_vars]
+    strategy:
+      matrix:
+        target: ${{ fromJson(inputs.target_list) }}
+        exclude: ${{ fromJson(needs.workflow_vars.outputs.matrix_only_linux_x86_64) }}
+
+    runs-on: ${{ contains(matrix.target, 'windows') && 'windows-2019' || 'ubuntu-22.04'  }}
+    if : inputs.test_sycl_cts
+    steps:
+      - name: Checkout repo
+        uses: actions/checkout@v4
+      - name: build dpc++ artefact
+        uses: ./.github/actions/do_build_dpcpp
+        with:
+          target: ${{ matrix.target }}
+          # TODO: Finalise archive/download/build functionailtY
+          #build: false
+          build: true
+
+  build_sycl_cts:
+    needs: [workflow_vars, build_icd, build_dpcpp_native_host]
+    strategy:
+      matrix:
+        target: ${{ fromJson(inputs.target_list) }}
+        # TODO: For now just linux x86_64
+        exclude: ${{ fromJson(needs.workflow_vars.outputs.matrix_only_linux_x86_64) }}
+
+    runs-on: 'ubuntu-22.04'
+    if : inputs.test_sycl_cts
+    steps:
+      - name: Checkout repo
+        uses: actions/checkout@v4
+      - name: build dpc++ artefact
+        uses: ./.github/actions/do_build_sycl_cts
+        with:
+          target: ${{ matrix.target }}
+
+  run_sycl_cts:
+    needs: [workflow_vars, create_ock_artefacts, build_dpcpp_native_host, build_sycl_cts]
+    strategy:
+      matrix:
+        target: ${{ fromJson(inputs.target_list) }}
+        # TODO: For now just linux x86_64
+        exclude: ${{ fromJson(needs.workflow_vars.outputs.matrix_only_linux_x86_64) }}
+
+    runs-on: 'ubuntu-22.04'
+    if : inputs.test_sycl_cts
+    steps:
+      - name: Checkout repo
+        uses: actions/checkout@v4
+      - name: build dpc++ artefact
+        uses: ./.github/actions/run_sycl_cts
+        with:
+          target: ${{ matrix.target }}